# Dependencies
node_modules
.pnp
.pnp.js

# Testing
coverage

# Production
dist
build
out

# Environment files
.env
.env.local
.env.development.local
.env.test.local
.env.production.local
.env*.local

# Debug logs
npm-debug.log*
yarn-debug.log*
yarn-error.log*

# IDE
.idea
.vscode
*.swp
*.swo

# OS
.DS_Store
Thumbs.db

# Build files
*.tar.gz
*.zip
*.rar

# Native build folders
/android
/ios
android/
ios/
<<<<<<< HEAD

# Server
server/public

# Vite
vite.config.ts.*

# Temporary files
*.log
*.tmp
*.temp
.cache
=======
.env
>>>>>>> ef3a0622
<|MERGE_RESOLUTION|>--- conflicted
+++ resolved
@@ -44,19 +44,3 @@
 /ios
 android/
 ios/
-<<<<<<< HEAD
-
-# Server
-server/public
-
-# Vite
-vite.config.ts.*
-
-# Temporary files
-*.log
-*.tmp
-*.temp
-.cache
-=======
-.env
->>>>>>> ef3a0622
